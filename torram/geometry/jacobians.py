import math
import torch

from torch.distributions import Normal, MultivariateNormal
from torram.geometry import diag_last
from typing import Union

__all__ = ['T_wrt_t',
           't_wrt_T',
           'T_wrt_q3d',
           'T_wrt_q4d',
           'q3d_wrt_T',
           'q4d_wrt_T',
           'T_inv_wrt_T',
           'cov_error_propagation']


def T_wrt_t(t: torch.Tensor) -> torch.Tensor:
    J = torch.zeros((*t.shape[:-1], 4, 4, 3), dtype=t.dtype, device=t.device)
    J[..., 0, 3, 0] = 1
    J[..., 1, 3, 1] = 1
    J[..., 2, 3, 2] = 1
    return J


def q3d_wrt_T(T: torch.Tensor, epsilon: float = 1e-4) -> torch.Tensor:
    R_flat = torch.flatten(T[..., :3, :3], start_dim=-2)
    chunks = torch.chunk(R_flat, chunks=9, dim=-1)
    r00, r01, r02, r10, r11, r12, r20, r21, r22 = (c[..., 0] for c in chunks)
    batch_size = T.shape[:-2]

    # Singularity => No rotation when rotation matrix is an identity matrix. Then the angle axis reprensentation
    # should be zeros, as they have been initialized.
    J_sx = torch.zeros((*batch_size, 3, 4, 4), dtype=T.dtype, device=T.device)
    J_sx[..., 0, 0, 0] = 1
    J_sx[..., 1, 0, 0] = (r01 - r10) / (2 * (r00 + 1))
    J_sx[..., 2, 0, 0] = (r20 - r02) / (2 * (r00 + 1))
    J_sx[..., 1, 0, 1] = -1
    J_sx[..., 2, 0, 2] = 1
    J_sx[..., 1, 1, 0] = 1
    J_sx[..., 2, 2, 0] = -1
    factor_x = (math.sqrt(2) * math.pi) / (4 * torch.sqrt(r00 + 1))
    J_sx = J_sx * factor_x.view(*batch_size, 1, 1, 1)

    J_sy = torch.zeros((*batch_size, 3, 4, 4), dtype=T.dtype, device=T.device)
    J_sy[..., 0, 0, 1] = -1
    J_sy[..., 0, 1, 0] = 1
    J_sy[..., 0, 1, 1] = (r01 - r10) / (2 * (r11 + 1))
    J_sy[..., 1, 1, 1] = 1
    J_sy[..., 2, 1, 1] = (r12 - r21) / (2 * (r11 + 1))
    J_sy[..., 2, 1, 2] = -1
    J_sy[..., 2, 2, 1] = 1
    factor_y = (math.sqrt(2) * math.pi) / (4 * torch.sqrt(r11 + 1))
    J_sy = J_sy * factor_y.view(*batch_size, 1, 1, 1)

    J_sz = torch.zeros((*batch_size, 3, 4, 4), dtype=T.dtype, device=T.device)
    J_sz[..., 0, 0, 2] = 1
    J_sz[..., 1, 1, 2] = -1
    J_sz[..., 0, 0, 2] = -1
    J_sz[..., 1, 2, 1] = 1
    J_sz[..., 1, 2, 1] = 1
    J_sz[..., 0, 2, 2] = (r20 - r02) / (2 * (r22 + 1))
    J_sz[..., 1, 2, 2] = (r12 - r21) / (2 * (r22 + 1))
    J_sz[..., 2, 2, 2] = 1
    factor_z = (math.sqrt(2) * math.pi) / (4 * torch.sqrt(r22 + 1))
    J_sz = J_sz * factor_z.view(*batch_size, 1, 1, 1)

    # "Normal" transformation jacobian.
    a = torch.clamp(r00 + r11 + r22 - 1, -2 + epsilon, 2 - epsilon)
    b = torch.sqrt((r01 - r10) ** 2 + (r02 - r20) ** 2 + (r12 - r21) ** 2) + epsilon
    c = torch.acos(a / 2)
    norm1 = torch.sqrt(4 - a ** 2) * b
    norm2 = b ** 3 + epsilon
    J_n = torch.zeros((*batch_size, 3, 4, 4), dtype=T.dtype, device=T.device)
    J_n[..., 0, 0, 0] = (r12 - r21) / norm1
    J_n[..., 1, 0, 0] = (r20 - r02) / norm1
    J_n[..., 2, 0, 0] = (r01 - r10) / norm1
    J_n[..., 0, 0, 1] = (r01 - r10) * (r12 - r21) * c / norm2
    J_n[..., 1, 0, 1] = -(r01 - r10) * (r02 - r20) * c / norm2
    J_n[..., 2, 0, 1] = -((r20 - r02) ** 2 + (r12 - r21) ** 2) * c / norm2
    J_n[..., 0, 0, 2] = (r02 - r20) * (r12 - r21) * c / norm2
    J_n[..., 1, 0, 2] = ((r01 - r10) ** 2 + (r12 - r21) ** 2) * c / norm2
    J_n[..., 2, 0, 2] = (r01 - r10) * (r02 - r20) * c / norm2
    J_n[..., 0, 1, 0] = -(r01 - r10) * (r12 - r21) * c / norm2
    J_n[..., 1, 1, 0] = (r01 - r10) * (r02 - r20) * c / norm2
    J_n[..., 2, 1, 0] = ((r02 - r20) ** 2 + (r12 - r21) ** 2) * c / norm2
    J_n[..., 0, 1, 1] = (r12 - r21) / norm1
    J_n[..., 1, 1, 1] = (r20 - r02) / norm1
    J_n[..., 2, 1, 1] = (r01 - r10) / norm1
    J_n[..., 0, 1, 2] = - ((r01 - r10) ** 2 + (r20 - r02) ** 2) * c / norm2
    J_n[..., 1, 1, 2] = -(r02 - r20) * (r12 - r21) * c / norm2
    J_n[..., 2, 1, 2] = (r01 - r10) * (r12 - r21) * c / norm2
    J_n[..., 0, 2, 0] = -(r02 - r20) * (r12 - r21) * c / norm2
    J_n[..., 1, 2, 0] = - ((r01 - r10) ** 2 + (r12 - r21) ** 2) * c / norm2
    J_n[..., 2, 2, 0] = -(r01 - r10) * (r02 - r20) * c / norm2
    J_n[..., 0, 2, 1] = ((r01 - r10) ** 2 + (r02 - r20) ** 2) * c / norm2
    J_n[..., 1, 2, 1] = (r02 - r20) * (r12 - r21) * c / norm2
    J_n[..., 2, 2, 1] = -(r01 - r10) * (r12 - r21) * c / norm2
    J_n[..., 0, 2, 2] = (r12 - r21) / norm1
    J_n[..., 1, 2, 2] = (r20 - r02) / norm1
    J_n[..., 2, 2, 2] = (r01 - r10) / norm1

    # Conditional output.
    is_singular = ((r21 - r12).abs() < epsilon) & ((r02 - r20).abs() < epsilon) & ((r10 - r01).abs() < epsilon)
    is_singular = is_singular.view(*batch_size, 1, 1, 1)
    is_no_rotation = ((r21 + r12).abs() < epsilon) & ((r02 + r20).abs() < epsilon) & ((r10 + r01).abs() < epsilon) \
                     & ((r00 + r11 + r22 - 3).abs() < epsilon)
    is_no_rotation = is_no_rotation.view(*batch_size, 1, 1, 1)
    is_sing_rot = is_singular & ~is_no_rotation

    xx = (r00.view(*batch_size, 1, 1, 1) + 1) / 2
    yy = (r11.view(*batch_size, 1, 1, 1) + 1) / 2
    zz = (r22.view(*batch_size, 1, 1, 1) + 1) / 2

    J = torch.zeros((*batch_size, 3, 4, 4), dtype=T.dtype, device=T.device)
    J = torch.where(is_sing_rot & (xx > yy) & (xx > zz) & (xx >= epsilon), J_sx, J)
    J = torch.where(is_sing_rot & (yy > xx) & (yy > zz) & (yy >= epsilon), J_sy, J)
    J = torch.where(is_sing_rot & (zz > xx) & (zz > yy) & (zz >= epsilon), J_sz, J)
    return torch.where(~is_singular, J_n, J)


def T_wrt_q3d(q3d: torch.Tensor, eps: float = 1e-6) -> torch.Tensor:
    """Jacobian of the transformation q3d (axis-angle vector) -> T (transformation matrix).
    Math inspired by: https://github.com/dorianhenning/ba-srl/blob/smpl-refactor/scripts/compute_smpl_jacobian.py
    """
    batch_size = q3d.shape[:-1]
    J = torch.zeros((*batch_size, 4, 4, 3), dtype=q3d.dtype, device=q3d.device)

    phi = torch.norm(q3d, dim=-1, keepdim=True) + eps
    phi2 = phi ** 2
    sin_t = torch.sin(phi)
    sinc_t = sin_t / phi
    cos_t = torch.cos(phi)
    c_1 = cos_t - 1.0

    K_ = __batch_skew(q3d)
    K_2 = K_ @ K_
    K_ = torch.flatten(K_, start_dim=-2)
    K_2 = torch.flatten(K_2, start_dim=-2)

    x_vec = torch.tensor([[1, 0, 0]], dtype=q3d.dtype, device=q3d.device)
    y_vec = torch.tensor([[0, 1, 0]], dtype=q3d.dtype, device=q3d.device)
    z_vec = torch.tensor([[0, 0, 1]], dtype=q3d.dtype, device=q3d.device)
    generator_Rx = __batch_skew(x_vec).reshape(9, 1)
    generator_Ry = __batch_skew(y_vec).reshape(9, 1)
    generator_Rz = __batch_skew(z_vec).reshape(9, 1)

    rx = q3d[..., 0].unsqueeze(-1)
    ry = q3d[..., 1].unsqueeze(-1)
    rz = q3d[..., 2].unsqueeze(-1)
    zeros = torch.zeros_like(rx)

    special_Kx = torch.cat([zeros, - ry, - rz, - ry, 2 * rx, zeros, - rz, zeros, 2 * rx], dim=-1).unsqueeze(-1)
    special_Ky = torch.cat([2 * ry, - rx, zeros, - rx, zeros, - rz, zeros, - rz, 2 * ry], dim=-1).unsqueeze(-1)
    special_Kz = torch.cat([2 * rz, zeros, - rx, zeros, 2 * rz, - ry, - rx, - ry, zeros], dim=-1).unsqueeze(-1)

    special_K = torch.cat((special_Kx, special_Ky, special_Kz), dim=-1)
    special_K = torch.einsum('...i,...jk->...jk', c_1 / phi2, special_K)

    generator = torch.cat((generator_Rx, generator_Ry, generator_Rz), dim=-1)
    generator = torch.einsum('...i,jk->...jk', sinc_t, generator)

    M = 2 * c_1 / phi2 ** 2 * K_2 + sinc_t / phi2 * (K_2 - K_) + cos_t / phi2 * K_
    M_rotvec = torch.einsum('...i,...j->...ij', M, q3d)
    J_rot = M_rotvec + special_K + generator
    J[..., :3, :3, :] = J_rot.view(*batch_size, 3, 3, 3)
    return J


def T_wrt_q4d(q4d: torch.Tensor) -> torch.Tensor:
    J = torch.zeros((*q4d.shape[:-1], 4, 4, 4), dtype=q4d.dtype, device=q4d.device)
    qx, qy, qz, qw = torch.chunk(q4d, chunks=4, dim=-1)
    qx = qx[..., 0]
    qy = qy[..., 0]
    qz = qz[..., 0]
    qw = qw[..., 0]

    norm = (qw ** 2 + qx ** 2 + qy ** 2 + qz ** 2)
    wz_minus_xy = (qw * qz - qx * qy)
    wy_plus_xz = (qw * qy + qx * qz)
    wz_plus_xy = (qw * qz + qx * qy)
    wx_minus_yz = (qw * qx - qy * qz)
    wy_minus_xz = (qw * qy - qx * qz)
    wx_plus_yz = (qw * qx + qy * qz)

    J[..., 0, 0, 0] = (4.0 * qx * (qy ** 2 + qz ** 2))
    J[..., 0, 1, 0] = (4.0 * qx * wz_minus_xy + 2.0 * qy * norm)
    J[..., 0, 2, 0] = (-4.0 * qx * wy_plus_xz + 2.0 * qz * norm)
    J[..., 1, 0, 0] = (-4.0 * qx * wz_plus_xy + 2.0 * qy * norm)
    J[..., 1, 1, 0] = (4.0 * qx * (-qw ** 2 - qy ** 2))
    J[..., 1, 2, 0] = (-2.0 * qw * norm + 4.0 * qx * wx_minus_yz)
    J[..., 2, 0, 0] = (4.0 * qx * wy_minus_xz + 2.0 * qz * norm)
    J[..., 2, 1, 0] = (2.0 * qw * norm - 4.0 * qx * wx_plus_yz)
    J[..., 2, 2, 0] = (4.0 * qx * (-qw ** 2 - qz ** 2))

    J[..., 0, 0, 1] = (4.0 * qy * (-qw ** 2 - qx ** 2))
    J[..., 0, 1, 1] = (2.0 * qx * norm + 4.0 * qy * wz_minus_xy)
    J[..., 0, 2, 1] = (2.0 * qw * norm - 4.0 * qy * wy_plus_xz)
    J[..., 1, 0, 1] = (2.0 * qx * norm - 4.0 * qy * wz_plus_xy)
    J[..., 1, 1, 1] = (4.0 * qy * (qx ** 2 + qz ** 2))
    J[..., 1, 2, 1] = (4.0 * qy * wx_minus_yz + 2.0 * qz * norm)
    J[..., 2, 0, 1] = (-2.0 * qw * norm + 4.0 * qy * wy_minus_xz)
    J[..., 2, 1, 1] = (-4.0 * qy * wx_plus_yz + 2.0 * qz * norm)
    J[..., 2, 2, 1] = (4.0 * qy * (-qw ** 2 - qz ** 2))

    J[..., 0, 0, 2] = (4.0 * qz * (-qw ** 2 - qx ** 2))
    J[..., 0, 1, 2] = (-2.0 * qw * norm + 4.0 * qz * wz_minus_xy)
    J[..., 0, 2, 2] = (2.0 * qx * norm - 4.0 * qz * wy_plus_xz)
    J[..., 1, 0, 2] = (2.0 * qw * norm - 4.0 * qz * wz_plus_xy)
    J[..., 1, 1, 2] = (4.0 * qz * (-qw ** 2 - qy ** 2))
    J[..., 1, 2, 2] = (2.0 * qy * norm + 4.0 * qz * wx_minus_yz)
    J[..., 2, 0, 2] = (2.0 * qx * norm + 4.0 * qz * wy_minus_xz)
    J[..., 2, 1, 2] = (2.0 * qy * norm - 4.0 * qz * wx_plus_yz)
    J[..., 2, 2, 2] = (4.0 * qz * (qx ** 2 + qy ** 2))

    J[..., 0, 0, 3] = (4.0 * qw * (qy ** 2 + qz ** 2))
    J[..., 0, 1, 3] = (4.0 * qw * wz_minus_xy - 2.0 * qz * norm)
    J[..., 0, 2, 3] = (-4.0 * qw * wy_plus_xz + 2.0 * qy * norm)
    J[..., 1, 0, 3] = (-4.0 * qw * wz_plus_xy + 2.0 * qz * norm)
    J[..., 1, 1, 3] = (4.0 * qw * (qx ** 2 + qz ** 2))
    J[..., 1, 2, 3] = (4.0 * qw * wx_minus_yz - 2.0 * qx * norm)
    J[..., 2, 0, 3] = (4.0 * qw * wy_minus_xz - 2.0 * qy * norm)
    J[..., 2, 1, 3] = (-4.0 * qw * wx_plus_yz + 2.0 * qx * norm)
    J[..., 2, 2, 3] = (4.0 * qw * (qx ** 2 + qy ** 2))

    return J / (norm ** 2)[..., None, None, None]


def q4d_wrt_T(T: torch.Tensor) -> torch.Tensor:
    shape = T.shape[:-2]
    T = T.view(-1, 4, 4)
    batch_size = T.shape[0]

    J = torch.zeros((batch_size, 4, 4, 4), dtype=T.dtype, device=T.device)
    R = T[:, :3, :3]
    t = R[:, 0, 0] + R[:, 1, 1] + R[:, 2, 2]
    tgz = t > 0
    tlz = t <= 0
    eye = torch.eye(3, dtype=T.dtype, device=T.device)

    if torch.any(tgz):
        isqrt_t = 1 / torch.sqrt(1 + t[tgz])
        J[tgz, 0, :3, :3] = 0.25 * isqrt_t[..., None, None] * eye
        J[tgz, 1, :3, :3] = -0.25 * (isqrt_t / (1 + t[tgz]) * (R[tgz, 2, 1] - R[tgz, 1, 2]))[..., None, None] * eye
        J[tgz, 1, 2, 1] = 0.5 * isqrt_t
        J[tgz, 1, 1, 2] = -0.5 * isqrt_t
        J[tgz, 2, :3, :3] = -0.25 * (isqrt_t / (1 + t[tgz]) * (R[tgz, 0, 2] - R[tgz, 2, 0]))[..., None, None] * eye
        J[tgz, 2, 0, 2] = 0.5 * isqrt_t
        J[tgz, 2, 2, 0] = -0.5 * isqrt_t
        J[tgz, 3, :3, :3] = -0.25 * (isqrt_t / (1 + t[tgz]) * (R[tgz, 1, 0] - R[tgz, 0, 1]))[..., None, None] * eye
        J[tgz, 3, 1, 0] = 0.5 * isqrt_t
        J[tgz, 3, 0, 1] = -0.5 * isqrt_t

    if torch.any(tlz):
        batch_size_tlz = torch.count_nonzero(tlz)
        batch_index_tlz = list(range(batch_size_tlz))
        i = torch.argmax(torch.stack([R[tlz, 0, 0], R[tlz, 1, 1], R[tlz, 2, 2]], dim=-1), dim=-1)
        j = (i + 1) % 3
        k = (j + 1) % 3

        r = torch.sqrt(R[tlz, i, i] - R[tlz, j, j] - R[tlz, k, k] + 1)
        i_r = 1 / r
        i_r_cube = 1 / ((R[tlz, i, i] - R[tlz, j, j] - R[tlz, k, k] + 1) * r)
        r_eye = eye[None].repeat(batch_size_tlz, 1, 1)
        r_eye[batch_index_tlz, j, j] = -1
        r_eye[batch_index_tlz, k, k] = -1
        J[tlz, 1 + i, :3, :3] = 0.25 * i_r[..., None, None] * r_eye
        J[tlz, 0, :3, :3] = -0.25 * ((R[tlz, k, j] - R[tlz, j, k]) * i_r_cube)[:, None, None] * r_eye
        J[tlz, 0, k, j] = 0.5 * i_r
        J[tlz, 0, j, k] = -0.5 * i_r
        J[tlz, 1 + j, :3, :3] = -0.25 * ((R[tlz, j, i] + R[tlz, i, j]) * i_r_cube)[:, None, None] * r_eye  # noqa
        J[tlz, 1 + j, j, i] = 0.5 * i_r
        J[tlz, 1 + j, i, j] = 0.5 * i_r
        J[tlz, 1 + k, :3, :3] = -0.25 * ((R[tlz, k, i] + R[tlz, i, k]) * i_r_cube)[:, None, None] * r_eye  # noqa
        J[tlz, 1 + k, k, i] = 0.5 * i_r
        J[tlz, 1 + k, i, k] = 0.5 * i_r

    J = J.view(*shape, 4, 4, 4)
    return J[..., [1, 2, 3, 0], :, :]


def t_wrt_T(T: torch.Tensor) -> torch.Tensor:
    J = torch.zeros((*T.shape[:-2], 3, 4, 4), dtype=T.dtype, device=T.device)
    J[..., 0, 0, 3] = 1
    J[..., 1, 1, 3] = 1
    J[..., 2, 2, 3] = 1
    return J


def T_inv_wrt_T(T: torch.Tensor) -> torch.Tensor:
    R_flat = torch.flatten(T[..., :3, :3], start_dim=-2)
    chunks = torch.chunk(R_flat, chunks=9, dim=-1)
    r00, r01, r02, r10, r11, r12, r20, r21, r22 = (c[..., 0] for c in chunks)
    chunks = torch.chunk(T[..., :3, 3], chunks=3, dim=-1)
    tx, ty, tz = (c[..., 0] for c in chunks)

    J = torch.zeros((*T.shape[:-2], 4, 4, 4, 4), dtype=T.dtype, device=T.device)
    J[..., 0, 0, 0, 0] = 1  # wrt r00
    J[..., 0, 3, 0, 0] = -tx

    J[..., 1, 0, 0, 1] = 1  # wrt r01
    J[..., 1, 3, 0, 1] = -tx

    J[..., 2, 0, 0, 2] = 1  # wrt r02
    J[..., 2, 3, 0, 2] = -tx

    J[..., 0, 3, 0, 3] = -r00  # wrt tx
    J[..., 1, 3, 0, 3] = -r01
    J[..., 2, 3, 0, 3] = -r02

    J[..., 0, 1, 1, 0] = 1  # wrt r10
    J[..., 0, 3, 1, 0] = -ty

    J[..., 1, 1, 1, 1] = 1  # wrt r11
    J[..., 1, 3, 1, 1] = -ty

    J[..., 2, 1, 1, 2] = 1  # wrt r12
    J[..., 2, 3, 1, 2] = -ty

    J[..., 0, 3, 1, 3] = -r10  # wrt ty
    J[..., 1, 3, 1, 3] = -r11
    J[..., 2, 3, 1, 3] = -r12

    J[..., 0, 2, 2, 0] = 1  # wrt r20
    J[..., 0, 3, 2, 0] = -tz

    J[..., 1, 2, 2, 1] = 1  # wrt r21
    J[..., 1, 3, 2, 1] = -tz

    J[..., 2, 2, 2, 2] = 1  # wrt r22
    J[..., 2, 3, 2, 2] = -tz

    J[..., 0, 3, 2, 3] = -r20  # wrt tz
    J[..., 1, 3, 2, 3] = -r21
    J[..., 2, 3, 2, 3] = -r22

    return J


def cov_error_propagation(
<<<<<<< HEAD
        x: Union[Normal, MultivariateNormal, torch.Tensor],
        Jx: torch.Tensor,
        square_form: bool = False,
        nan_to_zero: bool = False
    ) -> torch.Tensor:
=======
    x: Union[Normal, MultivariateNormal, torch.Tensor],
    Jx: torch.Tensor,
    square_form: bool = False,
    nan_to_zero: bool = True
) -> torch.Tensor:
>>>>>>> caa9b736
    """Covariance error propagation.

    For a covariance matrix C which is transformed by some transform T(x) with jacobian J(x) = dT/dx, the
    transformed covariance matrix C' is:

    C' = J * C * J^T

    For numerical stability the square-root form of this equation can be used:

    C* = J * sqrt(C)
    C' = C* * (C*)^T

    Args:
        x: initial distribution. when x is a Normal distribution the covariance matrix will be created as a
           diagonal matrix filled with x's variances.
        Jx: jacobian dT/dx.
        square_form: use the square-root form or the standard form to calculate C'.
        nan_to_zero: convert nan gradients to zeros.
    """
    if isinstance(x, Normal):
        x_cov = diag_last(x.variance)
    elif isinstance(x, MultivariateNormal):
        x_cov = x.covariance_matrix
    else:
        x_cov = x
    
    if nan_to_zero:
        Jx = torch.nan_to_num(Jx, nan=0)
    if square_form:
        cov_ = torch.matmul(Jx, torch.sqrt(x_cov))
        return torch.matmul(cov_, cov_.transpose(-1, -2))
    return torch.einsum('...ij,...jk,...kl->...il', Jx, x_cov, Jx.transpose(-1, -2))


def __batch_skew(vecs, dtype=torch.float64):
    batch_size = vecs.shape[:-1]
    device = vecs.device
    vx, vy, vz = torch.split(vecs, 1, dim=-1)
    zeros = torch.zeros((*batch_size, 1), dtype=dtype, device=device)
    return torch.cat([zeros, -vz, vy, vz, zeros, -vx, -vy, vx, zeros], dim=-1).view((*batch_size, 3, 3))<|MERGE_RESOLUTION|>--- conflicted
+++ resolved
@@ -338,19 +338,11 @@
 
 
 def cov_error_propagation(
-<<<<<<< HEAD
         x: Union[Normal, MultivariateNormal, torch.Tensor],
         Jx: torch.Tensor,
         square_form: bool = False,
         nan_to_zero: bool = False
     ) -> torch.Tensor:
-=======
-    x: Union[Normal, MultivariateNormal, torch.Tensor],
-    Jx: torch.Tensor,
-    square_form: bool = False,
-    nan_to_zero: bool = True
-) -> torch.Tensor:
->>>>>>> caa9b736
     """Covariance error propagation.
 
     For a covariance matrix C which is transformed by some transform T(x) with jacobian J(x) = dT/dx, the
